--- conflicted
+++ resolved
@@ -12,15 +12,13 @@
 
 Updates:
 
-<<<<<<< HEAD
-- :func:`~scanpy.tl.neighbors` and :func:`~scanpy.tl.umap` got rid of UMAP legacy code and introduced UMAP as a dependency, see `PR <https://github.com/theislab/scanpy/pull/576>`__ :smaller:`thanks to S Rybakov`
-- :func:`~scanpy.pp.calculate_qc_metrics` is now single threaded by default for datasets under 300,000 cells -- allowing cached compilation. See `PR <https://github.com/theislab/scanpy/pull/615>`__ :smaller:`thanks to I Virshup`
-=======
+
+
+
 - :func:`~scanpy.pp.neighbors` and :func:`~scanpy.tl.umap` got rid of UMAP legacy code and introduced UMAP as a dependency, see :pr:`576` :smaller:`thanks to S Rybakov`
 - :func:`~scanpy.pp.combat` ComBat function now supports additional covariates which may include adjustment variables or biological condition, see :pr:`618` :smaller:`thanks to G Eraslan`
 - :func:`~scanpy.pp.highly_variable_gene` now has a `batch_key` option which performs the HVG selection in each batch separately in order to reduce the batch effects by avoiding the selection of batch-specific genes.  see :pr:`622` :smaller:`thanks to G Eraslan`
->>>>>>> 0802a4d0
-
+- :func:`~scanpy.pp.calculate_qc_metrics` is now single threaded by default for datasets under 300,000 cells -- allowing cached compilation. See :pr:`615` :smaller:`thanks to I Virshup`
 Bug fixes:
 
 - :func:`~scanpy.tl.rank_genes_groups` t-test implementation doesn't return NaN when variance is 0, also changed to scipy's implementation, see :pr:`621` :smaller:`thanks to I Virshup`

dist: xenial
language: python
matrix:
  include:
    - name: "static analysis"
      python: "3.7"
      script:
        - black . --check --diff
        - python -m scanpy.tests.blackdiff 10
      after_success: skip
    - name: "anndata dev"
      python: "3.7"
      before_install:
        - |
          sudo apt-key adv \
            --keyserver keyserver.ubuntu.com \
            --recv-keys E298A3A825C0D65DFD57CBB651716619E084DAB9
          sudo add-apt-repository \
            --yes \
            "deb https://cloud.r-project.org/bin/linux/ubuntu/ $(lsb_release -c -s)-cran35/"
          cat /etc/apt/sources.list
          sudo apt-get update -qq
          travis_retry sudo apt-get install -y r-base gfortran libblas-dev liblapack-dev --no-install-recommends
        - Rscript -e 'dir.create(path = Sys.getenv("R_LIBS_USER"), showWarnings = FALSE, recursive = TRUE)'
        - Rscript -e 'install.packages("sctransform", lib = Sys.getenv("R_LIBS_USER"), repos = "https://cran.rstudio.com/")'
      install:
        - pip install docutils sphinx
<<<<<<< HEAD
        - pip install -e .[test,louvain,leiden,magic,scvi,rtools]
        # also test new umap. remove once umap 0.4+ is used by other runs as well
        - pip install umap-learn>=0.4 git+https://github.com/theislab/anndata
=======
        - pip install -e .[test,louvain,leiden,magic,scvi,harmony,skmisc]
        - pip install git+https://github.com/theislab/anndata
>>>>>>> fc017166
python:
  - '3.6'
  - '3.7'
  #- '3.8-dev' # https://github.com/numpy/numpy/issues/13790
cache:
  - pip
  - directories: 
    - data
    - $HOME/R
before_install:
  - |
    sudo apt-key adv \
      --keyserver keyserver.ubuntu.com \
      --recv-keys E298A3A825C0D65DFD57CBB651716619E084DAB9
    sudo add-apt-repository \
      --yes \
      "deb https://cloud.r-project.org/bin/linux/ubuntu/ $(lsb_release -c -s)-cran35/"
    cat /etc/apt/sources.list
    sudo apt-get update -qq
    travis_retry sudo apt-get install -y r-base gfortran libblas-dev liblapack-dev --no-install-recommends
  - Rscript -e 'dir.create(path = Sys.getenv("R_LIBS_USER"), showWarnings = FALSE, recursive = TRUE)'
  - Rscript -e 'install.packages("sctransform", lib = Sys.getenv("R_LIBS_USER"), repos = "https://cran.rstudio.com/")'
install:
  - pip install docutils sphinx
<<<<<<< HEAD
  - pip install -e .[test,louvain,leiden,magic,scvi,rtools]
=======
  - pip install -e .[test,louvain,leiden,magic,scvi,harmony,skmisc]
>>>>>>> fc017166
env:
  - MPLBACKEND=Agg
script:
  - pytest --ignore=scanpy/tests/_images
  - python setup.py check --restructuredtext --strict
  - rst2html.py --halt=2 README.rst >/dev/null<|MERGE_RESOLUTION|>--- conflicted
+++ resolved
@@ -25,14 +25,8 @@
         - Rscript -e 'install.packages("sctransform", lib = Sys.getenv("R_LIBS_USER"), repos = "https://cran.rstudio.com/")'
       install:
         - pip install docutils sphinx
-<<<<<<< HEAD
-        - pip install -e .[test,louvain,leiden,magic,scvi,rtools]
-        # also test new umap. remove once umap 0.4+ is used by other runs as well
-        - pip install umap-learn>=0.4 git+https://github.com/theislab/anndata
-=======
-        - pip install -e .[test,louvain,leiden,magic,scvi,harmony,skmisc]
+        - pip install -e .[test,louvain,leiden,magic,scvi,harmony,skmisc,rtools]
         - pip install git+https://github.com/theislab/anndata
->>>>>>> fc017166
 python:
   - '3.6'
   - '3.7'
@@ -57,11 +51,7 @@
   - Rscript -e 'install.packages("sctransform", lib = Sys.getenv("R_LIBS_USER"), repos = "https://cran.rstudio.com/")'
 install:
   - pip install docutils sphinx
-<<<<<<< HEAD
-  - pip install -e .[test,louvain,leiden,magic,scvi,rtools]
-=======
-  - pip install -e .[test,louvain,leiden,magic,scvi,harmony,skmisc]
->>>>>>> fc017166
+  - pip install -e .[test,louvain,leiden,magic,scvi,harmony,skmisc,rtools]
 env:
   - MPLBACKEND=Agg
 script:
